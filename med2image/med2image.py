# NAME
#
#        med2image
#
# DESCRIPTION
#
#        'med2image' converts from medical image data files to
#        display-friendly formats (like png and jpg).
#
# HISTORY
#
# 23 February 2015
# o Initial design and coding.
#

# System imports
import os
import glob
import numpy as np
import re

# System dependency imports
import nibabel as nib
import dicom
import pylab
import matplotlib.cm as cm

# Project specific imports
from . import error
from . import message as msg
from . import systemMisc as misc


class med2image(object):
    """
        med2image accepts as input certain medical image formatted data
        and converts each (or specified) slice of this data to a graphical
        display format such as png or jpg.

    """

    _dictErr = {
        'inputFileFail'   : {
            'action'        : 'trying to read input file, ',
            'error'         : 'could not access/read file -- does it exist? Do you have permission?',
            'exitCode'      : 10},
        'emailFail'   : {
            'action'        : 'attempting to send notification email, ',
            'error'         : 'sending failed. Perhaps host is not email configured?',
            'exitCode'      : 20},
        'dcmInsertionFail': {
            'action'        : 'attempting insert DICOM into volume structure, ',
            'error'         : 'a dimension mismatch occurred. This DICOM file is of different image size to the rest.',
            'exitCode'      : 20},
        'ProtocolNameTag': {
            'action'        : 'attempting to parse DICOM header, ',
            'error'         : 'the DICOM file does not seem to contain a ProtocolName tag.',
            'exitCode'      : 30},
        'PatientNameTag': {
            'action': 'attempting to parse DICOM header, ',
            'error': 'the DICOM file does not seem to contain a PatientName tag.',
            'exitCode': 30},
        'PatientAgeTag': {
            'action': 'attempting to parse DICOM header, ',
            'error': 'the DICOM file does not seem to contain a PatientAge tag.',
            'exitCode': 30},
        'PatientNameSex': {
            'action': 'attempting to parse DICOM header, ',
            'error': 'the DICOM file does not seem to contain a PatientSex tag.',
            'exitCode': 30},
        'PatientIDTag': {
            'action': 'attempting to parse DICOM header, ',
            'error': 'the DICOM file does not seem to contain a PatientID tag.',
            'exitCode': 30},
        'SeriesDescriptionTag': {
            'action': 'attempting to parse DICOM header, ',
            'error': 'the DICOM file does not seem to contain a SeriesDescription tag.',
            'exitCode': 30}
    }
        
    def log(self, *args):
        '''
        get/set the internal pipeline log message object.

        Caller can further manipulate the log object with object-specific
        calls.
        '''
        if len(args):
            self._log = args[0]
        else:
            return self._log

    def name(self, *args):
        '''
        get/set the descriptive name text of this object.
        '''
        if len(args):
            self.__name = args[0]
        else:
            return self.__name

    def description(self, *args):
        '''
        Get / set internal object description.
        '''
        if len(args):
            self._str_desc = args[0]
        else:
            return self._str_desc

    def log(self): return self._log

    @staticmethod
    def urlify(astr, astr_join = '_'):
        # Remove all non-word characters (everything except numbers and letters)
        astr = re.sub(r"[^\w\s]", '', astr)
        
        # Replace all runs of whitespace with an underscore
        astr = re.sub(r"\s+", astr_join, astr)
        
        return astr

    def __init__(self, **kwargs):

        #
        # Object desc block
        #
        self._str_desc                  = ''
        self._log                       = msg.Message()
        self._log._b_syslog             = True
        self.__name                     = "med2image"

        # Directory and filenames
        self._str_workingDir            = ''
        self._str_inputFile             = ''
        self._str_outputFileStem        = ''
        self._str_outputFileType        = ''
        self._str_outputDir             = ''
        self._str_inputDir              = ''

        self._b_convertAllSlices        = False
        self._str_sliceToConvert        = ''
        self._str_frameToConvert        = ''
        self._sliceToConvert            = -1
        self._frameToConvert            = -1

        self._str_stdout                = ""
        self._str_stderr                = ""
        self._exitCode                  = 0

        # The actual data volume and slice
        # are numpy ndarrays
        self._b_4D                      = False
        self._b_3D                      = False
        self._b_DICOM                   = False
        self._Vnp_4DVol                 = None
        self._Vnp_3DVol                 = None
        self._Mnp_2Dslice               = None
        self._dcm                       = None
        self._dcmList                   = []

        # A logger
        self._log                       = msg.Message()
        self._log.syslog(True)

        # Flags
        self._b_showSlices              = False
        self._b_convertMiddleSlice      = False
        self._b_convertMiddleFrame      = False
        self._b_reslice                 = False
        self.func                       = None #transformation function

        for key, value in kwargs.items():
            if key == "inputFile":          self._str_inputFile         = value
            if key == "outputDir":          self._str_outputDir         = value
            if key == "outputFileStem":     self._str_outputFileStem    = value
            if key == "outputFileType":     self._str_outputFileType    = value
            if key == "sliceToConvert":     self._str_sliceToConvert    = value
            if key == "frameToConvert":     self._str_frameToConvert    = value
            if key == "showSlices":         self._b_showSlices          = value
            if key == 'reslice':            self._b_reslice             = value

        if self._str_frameToConvert.lower() == 'm':
            self._b_convertMiddleFrame = True
        elif len(self._str_frameToConvert):
            self._frameToConvert = int(self._str_frameToConvert)

        if self._str_sliceToConvert.lower() == 'm':
            self._b_convertMiddleSlice = True
        elif len(self._str_sliceToConvert):
            self._sliceToConvert = int(self._str_sliceToConvert)

        self._str_inputDir               = os.path.dirname(self._str_inputFile)
        if not len(self._str_inputDir): self._str_inputDir = '.'
        str_fileName, str_fileExtension  = os.path.splitext(self._str_outputFileStem)
        if len(self._str_outputFileType):
            str_fileExtension            = '.%s' % self._str_outputFileType

        if len(str_fileExtension) and not len(self._str_outputFileType):
            self._str_outputFileType     = str_fileExtension

        if not len(self._str_outputFileType) and not len(str_fileExtension):
            self._str_outputFileType     = '.png'

    def run(self):
        '''
        The main 'engine' of the class.
        '''

    def echo(self, *args):
        self._b_echoCmd         = True
        if len(args):
            self._b_echoCmd     = args[0]

    def echoStdOut(self, *args):
        self._b_echoStdOut      = True
        if len(args):
            self._b_echoStdOut  = args[0]

    def stdout(self):
        return self._str_stdout

    def stderr(self):
        return self._str_stderr

    def exitCode(self):
        return self._exitCode

    def echoStdErr(self, *args):
        self._b_echoStdErr      = True
        if len(args):
            self._b_echoStdErr  = args[0]

    def dontRun(self, *args):
        self._b_runCmd          = False
        if len(args):
            self._b_runCmd      = args[0]

    def workingDir(self, *args):
        if len(args):
            self._str_workingDir = args[0]
        else:
            return self._str_workingDir

    def get_output_file_name(self, **kwargs):
        index   = 0
        frame   = 0
        str_subDir  = ""
        for key,val in kwargs.items():
            if key == 'index':  index       = val 
            if key == 'frame':  frame       = val
            if key == 'subDir': str_subDir  = val
        
        if self._b_4D:
            str_outputFile = '%s/%s/%s-frame%03d-slice%03d.%s' % (
                                                    self._str_outputDir,
                                                    str_subDir,
                                                    self._str_outputFileStem,
                                                    frame, index,
                                                    self._str_outputFileType)
        else:
            str_outputFile = '%s/%s/%s-slice%03d.%s' % (
                                        self._str_outputDir,
                                        str_subDir,
                                        self._str_outputFileStem,
                                        index,
                                        self._str_outputFileType)
        return str_outputFile

    def dim_save(self, **kwargs):
        dims            = self._Vnp_3DVol.shape
        self._log('Image volume logical (i, j, k) size: %s\n' % str(dims))
        str_dim         = 'z'
        b_makeSubDir    = False
        b_rot90         = False
        indexStart      = -1
        indexStop       = -1
        for key, val in kwargs.items():
            if key == 'dimension':  str_dim         = val
            if key == 'makeSubDir': b_makeSubDir    = val
            if key == 'indexStart': indexStart      = val 
            if key == 'indexStop':  indexStop       = val
            if key == 'rot90':      b_rot90         = val
        
        str_subDir  = ''
        if b_makeSubDir: 
            str_subDir = str_dim
            misc.mkdir('%s/%s' % (self._str_outputDir, str_subDir))

        dim_ix = {'x':0, 'y':1, 'z':2}
        if indexStart == 0 and indexStop == -1:
            indexStop = dims[dim_ix[str_dim]]

        for i in range(indexStart, indexStop):
            if str_dim == 'x':
                self._Mnp_2Dslice = self._Vnp_3DVol[i, :, :]
            elif str_dim == 'y':
                self._Mnp_2Dslice = self._Vnp_3DVol[:, i, :]
            else:
                self._Mnp_2Dslice = self._Vnp_3DVol[:, :, i]
            self.process_slice(b_rot90)
            str_outputFile = self.get_output_file_name(index=i, subDir=str_subDir)
            if str_outputFile.endswith('dcm'):
                self._dcm = self._dcmList[i]
            self.slice_save(str_outputFile)

    def process_slice(self, b_rot90=None):
        '''
        Processes a single slice.
        '''
        if b_rot90:
            self._Mnp_2Dslice = np.rot90(self._Mnp_2Dslice)
        if self.func == 'invertIntensities':
            self.invert_slice_intensities()

    def slice_save(self, astr_outputFile):
        '''
        Saves a single slice.

        ARGS

        o astr_output
        The output filename to save the slice to.
        '''
        self._log('Outputfile = %s\n' % astr_outputFile)
        fformat = astr_outputFile.split('.')[-1]
        if fformat == 'dcm':
            if self._dcm:
                self._dcm.pixel_array.flat = self._Mnp_2Dslice.flat
                self._dcm.PixelData = self._dcm.pixel_array.tostring()
                self._dcm.save_as(astr_outputFile)
            else:
                raise ValueError('dcm output format only available for DICOM files')
        else:
            pylab.imsave(astr_outputFile, self._Mnp_2Dslice, format=fformat, cmap = cm.Greys_r)

    def invert_slice_intensities(self):
        '''
        Inverts intensities of a single slice.
        '''
        self._Mnp_2Dslice = self._Mnp_2Dslice*(-1) + self._Mnp_2Dslice.max()


class med2image_dcm(med2image):
    '''
    Sub class that handles DICOM data.
    '''
    def __init__(self, **kwargs):
        med2image.__init__(self, **kwargs)

        self.l_dcmFileNames = sorted(glob.glob('%s/*.dcm' % self._str_inputDir))
        self.slices         = len(self.l_dcmFileNames)

        if self._b_convertMiddleSlice:
            self._sliceToConvert = int(self.slices/2)
            self._dcm            = dicom.read_file(self.l_dcmFileNames[self._sliceToConvert],force=True)
            self._str_inputFile  = self.l_dcmFileNames[self._sliceToConvert]
            if not self._str_outputFileStem.startswith('%'):
                self._str_outputFileStem, ext = os.path.splitext(self.l_dcmFileNames[self._sliceToConvert])
        if not self._b_convertMiddleSlice and self._sliceToConvert != -1:
            self._dcm = dicom.read_file(self.l_dcmFileNames[self._sliceToConvert],force=True)
            self._str_inputFile = self.l_dcmFileNames[self._sliceToConvert]
        else:
            self._dcm = dicom.read_file(self._str_inputFile,force=True)
        if self._sliceToConvert == -1:
            self._b_3D = True
            self._dcm = dicom.read_file(self._str_inputFile,force=True)
            image = self._dcm.pixel_array
            shape2D = image.shape
            #print(shape2D)
            self._Vnp_3DVol = np.empty( (shape2D[0], shape2D[1], self.slices) )
            i = 0
            for img in self.l_dcmFileNames:
                self._dcm = dicom.read_file(img,force=True)
                image = self._dcm.pixel_array
                self._dcmList.append(self._dcm)
                #print('%s: %s\n' % (img, image.shape))
                try:
                    self._Vnp_3DVol[:,:,i] = image
                except Exception as e:
                    error.fatal(self, 'dcmInsertionFail', '\nFor input DICOM file %s\n%s\n' % (img, str(e)))
                i += 1
        if self._str_outputFileStem.startswith('%'):
            str_spec = self._str_outputFileStem
            self._str_outputFileStem = ''
            for key in str_spec.split('%')[1:]:
                str_fileComponent = ''
                if key == 'inputFile':
                    str_fileName, str_ext = os.path.splitext(self._str_inputFile) 
                    str_fileComponent = str_fileName
                else:
                    str_fileComponent = eval('self._dcm.%s' % key)
                    str_fileComponent = med2image.urlify(str_fileComponent)
                if not len(self._str_outputFileStem):
                    self._str_outputFileStem = str_fileComponent
                else:
                    self._str_outputFileStem = self._str_outputFileStem + '-' + str_fileComponent
        image = self._dcm.pixel_array
        self._Mnp_2Dslice = image

    def sanitize(value):
        # convert to string and remove trailing spaces
        tvalue = str(value).strip()
        # only keep alpha numeric characters and replace the rest by "_"
        svalue = "".join(character if character.isalnum() else '.' for character in tvalue)
        if not svalue:
            svalue = "no value provided"
        return svalue

    def processDicomField(self, dcm, field):
        value = "no value provided"
        if field in dcm:
            value = self.sanitize(dcm.data_element(field).value)
        return value

    def run(self):
        '''
        Runs the DICOM conversion based on internal state.
        '''

        self._log('Converting DICOM image.\n')
<<<<<<< HEAD
        try:
            self._log('PatientName:                                %s\n' % self._dcm.PatientName)
        except AttributeError:
            self._log('PatientName:                                %s\n' % 'PatientName not found in DCM header.')
            error.warn(self, 'PatientNameTag')
        try:
            self._log('PatientAge:                                 %s\n' % self._dcm.PatientAge)
        except AttributeError:
            self._log('PatientAge:                                 %s\n' % 'PatientAge not found in DCM header.')
            error.warn(self, 'PatientAgeTag')
        try:
            self._log('PatientSex:                                 %s\n' % self._dcm.PatientSex)
        except AttributeError:
            self._log('PatientSex:                                 %s\n' % 'PatientSex not found in DCM header.')
            error.warn(self, 'PatientSexTag')
        try:
            self._log('PatientID:                                  %s\n' % self._dcm.PatientID)
        except AttributeError:
            self._log('PatientID:                                  %s\n' % 'PatientID not found in DCM header.')
            error.warn(self, 'PatientIDTag')
        try:
            self._log('SeriesDescription:                          %s\n' % self._dcm.SeriesDescription)
        except AttributeError:
            self._log('SeriesDescription:                          %s\n' % 'SeriesDescription not found in DCM header.')
            error.warn(self, 'SeriesDescriptionTag')
        try:
            self._log('ProtocolName:                               %s\n' % self._dcm.ProtocolName)
        except AttributeError:
            self._log('ProtocolName:                               %s\n' % 'ProtocolName not found in DCM header.')
            error.warn(self, 'ProtocolNameTag')

=======
        self._log('PatientName:                                %s\n' % self.processDicomField(self._dcm, 'PatientName'))
        self._log('PatientAge:                                 %s\n' % self.processDicomField(self._dcm, 'PatientAge'))
        self._log('PatientSex:                                 %s\n' % self.processDicomField(self._dcm, 'PatientSex'))
        self._log('PatientID:                                  %s\n' % self.processDicomField(self._dcm, 'PatientID'))
        self._log('SeriesDescription:                          %s\n' % self.processDicomField(self._dcm, 'SeriesDescription'))
        self._log('ProtocolName:                               %s\n' % self.processDicomField(self._dcm, 'ProtocolName'))
>>>>>>> 996bcaa9
        if self._b_convertMiddleSlice:
            self._log('Converting middle slice in DICOM series:    %d\n' % self._sliceToConvert)

        l_rot90 = [ True, True, False ]
        misc.mkdir(self._str_outputDir)
        if not self._b_3D:
            str_outputFile = '%s/%s.%s' % (self._str_outputDir,
                                        self._str_outputFileStem,
                                        self._str_outputFileType)
            self.process_slice()
            self.slice_save(str_outputFile)
        if self._b_3D:
            rotCount = 0
            if self._b_reslice:
                for dim in ['x', 'y', 'z']:
                    self.dim_save(dimension = dim, makeSubDir = True, rot90 = l_rot90[rotCount], indexStart = 0, indexStop = -1)
                    rotCount += 1
            else:
                self.dim_save(dimension = 'z', makeSubDir = False, rot90 = False, indexStart = 0, indexStop = -1)

                
class med2image_nii(med2image):
    '''
    Sub class that handles NIfTI data.
    '''

    def __init__(self, **kwargs):
        med2image.__init__(self, **kwargs)
        nimg = nib.load(self._str_inputFile)
        data = nimg.get_data()
        if data.ndim == 4:
            self._Vnp_4DVol     = data
            self._b_4D          = True
        if data.ndim == 3:
            self._Vnp_3DVol     = data
            self._b_3D          = True

    def run(self):
        '''
        Runs the NIfTI conversion based on internal state.
        '''

        self._log('About to perform NifTI to %s conversion...\n' %
                  self._str_outputFileType)

        frames     = 1
        frameStart = 0
        frameEnd   = 0

        sliceStart = 0
        sliceEnd   = 0

        if self._b_4D:
            self._log('4D volume detected.\n')
            frames = self._Vnp_4DVol.shape[3]
        if self._b_3D:
            self._log('3D volume detected.\n')

        if self._b_convertMiddleFrame:
            self._frameToConvert = int(frames/2)

        if self._frameToConvert == -1:
            frameEnd    = frames
        else:
            frameStart  = self._frameToConvert
            frameEnd    = self._frameToConvert + 1

        for f in range(frameStart, frameEnd):
            if self._b_4D:
                self._Vnp_3DVol = self._Vnp_4DVol[:,:,:,f]
            slices     = self._Vnp_3DVol.shape[2]
            if self._b_convertMiddleSlice:
                self._sliceToConvert = int(slices/2)

            if self._sliceToConvert == -1:
                sliceEnd    = -1
            else:
                sliceStart  = self._sliceToConvert
                sliceEnd    = self._sliceToConvert + 1

            misc.mkdir(self._str_outputDir)
            if self._b_reslice:
                for dim in ['x', 'y', 'z']:
                    self.dim_save(dimension = dim, makeSubDir = True, indexStart = sliceStart, indexStop = sliceEnd, rot90 = True)
            else:
                self.dim_save(dimension = 'z', makeSubDir = False, indexStart = sliceStart, indexStop = sliceEnd, rot90 = True)


<|MERGE_RESOLUTION|>--- conflicted
+++ resolved
@@ -417,9 +417,7 @@
         '''
         Runs the DICOM conversion based on internal state.
         '''
-
         self._log('Converting DICOM image.\n')
-<<<<<<< HEAD
         try:
             self._log('PatientName:                                %s\n' % self._dcm.PatientName)
         except AttributeError:
@@ -451,14 +449,6 @@
             self._log('ProtocolName:                               %s\n' % 'ProtocolName not found in DCM header.')
             error.warn(self, 'ProtocolNameTag')
 
-=======
-        self._log('PatientName:                                %s\n' % self.processDicomField(self._dcm, 'PatientName'))
-        self._log('PatientAge:                                 %s\n' % self.processDicomField(self._dcm, 'PatientAge'))
-        self._log('PatientSex:                                 %s\n' % self.processDicomField(self._dcm, 'PatientSex'))
-        self._log('PatientID:                                  %s\n' % self.processDicomField(self._dcm, 'PatientID'))
-        self._log('SeriesDescription:                          %s\n' % self.processDicomField(self._dcm, 'SeriesDescription'))
-        self._log('ProtocolName:                               %s\n' % self.processDicomField(self._dcm, 'ProtocolName'))
->>>>>>> 996bcaa9
         if self._b_convertMiddleSlice:
             self._log('Converting middle slice in DICOM series:    %d\n' % self._sliceToConvert)
 
